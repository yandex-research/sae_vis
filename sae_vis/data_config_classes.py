from dataclasses import asdict, dataclass, field
from typing import Any, Iterable, Iterator, Literal, Optional, Union

from dataclasses_json import dataclass_json
from rich import print as rprint
from rich.table import Table
from rich.tree import Tree

SEQUENCES_CONFIG_HELP = dict(
    buffer="How many tokens to add as context to each sequence. The tokens chosen for the top acts / quantile groups \
can't be outside the buffer range.",
    compute_buffer="If False, then we don't compute the loss effect, activations, or any other data for tokens \
other than the bold tokens in our sequences (saving time).",
    n_quantiles="Number of quantile groups for the sequences. If zero, we only show top activations, no quantile \
groups.",
    top_acts_group_size="Number of sequences in the 'top activating sequences' group.",
    quantile_group_size="Number of sequences in each of the sequence quantile groups.",
    top_logits_hoverdata="Number of top/bottom logits to show in the hoverdata for each token.",
    stack_mode="How to stack the sequence groups.\n  'stack-all' = all groups are stacked in a single column \
(scrolls vertically if it overflows)\n  'stack-quantiles' = first col contains top acts, second col contains all \
quantile groups\n  'stack-none' = we stack in a way which ensures no vertical scrolling.",
    hover_below="Whether the hover information about a token appears below or above the token.",
)

ACTIVATIONS_HISTOGRAM_CONFIG_HELP = dict(
    n_bins="Number of bins for the histogram.",
)

LOGITS_HISTOGRAM_CONFIG_HELP = dict(
    n_bins="Number of bins for the histogram.",
)

LOGITS_TABLE_CONFIG_HELP = dict(
    n_rows="Number of top/bottom logits to show in the table.",
)

FEATURE_TABLES_CONFIG_HELP = dict(
    n_rows="Number of rows to show for each feature table.",
    neuron_alignment_table="Whether to show the neuron alignment table.",
    correlated_neurons_table="Whether to show the correlated neurons table.",
    correlated_features_table="Whether to show the (pairwise) correlated features table.",
    correlated_b_features_table="Whether to show the correlated encoder-B features table.",
)


@dataclass
class BaseComponentConfig:
    def data_is_contained_in(self, other) -> bool:
        """
        This returns False only when the data that was computed based on `other` wouldn't be enough to show the data
        that was computed based on `self`. For instance, if `self` was a config object with 10 rows, and `other` had
        just 5 rows, then this would return False. A less obvious example: if `self` was a histogram config with 50 bins
        then `other` would need to have exactly 50 bins (because we can't change the bins after generating them).
        """
        return True

    @property
    def help_dict(self) -> dict[str, str]:
        """
        This is a dictionary which maps the name of each argument to a description of what it does. This is used when
        printing out the help for a config object, to show what each argument does.
        """
        return {}


@dataclass
class PromptConfig(BaseComponentConfig):
    pass


@dataclass
class SequencesConfig(BaseComponentConfig):
    buffer: tuple[int, int] | None = (5, 5)
    compute_buffer: bool = True
    n_quantiles: int = 10
    top_acts_group_size: int = 20
    quantile_group_size: int = 5
    top_logits_hoverdata: int = 5
    stack_mode: Literal["stack-all", "stack-quantiles", "stack-none"] = "stack-all"
    hover_below: bool = True

    def data_is_contained_in(self, other) -> bool:
        assert isinstance(other, self.__class__)
<<<<<<< HEAD
        return all([
            self.buffer[0] <= other.buffer[0] or self.buffer is None, # the buffer needs to be <=
            self.buffer[1] <= other.buffer[1] or self.buffer is None,
            int(self.compute_buffer) <= int(other.compute_buffer), # we can't compute the buffer if we didn't in `other`
            self.n_quantiles in {0, other.n_quantiles}, # we actually need the quantiles identical (or one to be zero)
            self.top_acts_group_size <= other.top_acts_group_size, # group size needs to be <=
            self.quantile_group_size <= other.quantile_group_size, # each quantile group needs to be <=
            self.top_logits_hoverdata <= other.top_logits_hoverdata, # hoverdata rows need to be <=
        ])
        
=======
        return all(
            [
                self.buffer[0] <= other.buffer[0],  # the buffer needs to be <=
                self.buffer[1] <= other.buffer[1],
                int(self.compute_buffer)
                <= int(
                    other.compute_buffer
                ),  # we can't compute the buffer if we didn't in `other`
                self.n_quantiles
                in {
                    0,
                    other.n_quantiles,
                },  # we actually need the quantiles identical (or one to be zero)
                self.top_acts_group_size
                <= other.top_acts_group_size,  # group size needs to be <=
                self.quantile_group_size
                <= other.quantile_group_size,  # each quantile group needs to be <=
                self.top_logits_hoverdata
                <= other.top_logits_hoverdata,  # hoverdata rows need to be <=
            ]
        )

>>>>>>> 14ba9b03
    def __post_init__(self):
        # Get list of group lengths, based on the config params
        self.group_sizes = [self.top_acts_group_size] + [
            self.quantile_group_size
        ] * self.n_quantiles

    @property
    def help_dict(self) -> dict[str, str]:
        return SEQUENCES_CONFIG_HELP


@dataclass
class ActsHistogramConfig(BaseComponentConfig):
    n_bins: int = 50

    def data_is_contained_in(self, other) -> bool:
        assert isinstance(other, self.__class__)
        return self.n_bins == other.n_bins

    @property
    def help_dict(self) -> dict[str, str]:
        return ACTIVATIONS_HISTOGRAM_CONFIG_HELP


@dataclass
class LogitsHistogramConfig(BaseComponentConfig):
    n_bins: int = 50

    def data_is_contained_in(self, other) -> bool:
        assert isinstance(other, self.__class__)
        return self.n_bins == other.n_bins

    @property
    def help_dict(self) -> dict[str, str]:
        return LOGITS_HISTOGRAM_CONFIG_HELP


@dataclass
class LogitsTableConfig(BaseComponentConfig):
    n_rows: int = 10

    def data_is_contained_in(self, other) -> bool:
        assert isinstance(other, self.__class__)
        return self.n_rows <= other.n_rows

    @property
    def help_dict(self) -> dict[str, str]:
        return LOGITS_TABLE_CONFIG_HELP


@dataclass
class FeatureTablesConfig(BaseComponentConfig):
    n_rows: int = 3
    neuron_alignment_table: bool = True
    correlated_neurons_table: bool = True
    correlated_features_table: bool = True
    correlated_b_features_table: bool = False

    def data_is_contained_in(self, other) -> bool:
        assert isinstance(other, self.__class__)
        return all(
            [
                self.n_rows <= other.n_rows,
                self.neuron_alignment_table <= other.neuron_alignment_table,
                self.correlated_neurons_table <= other.correlated_neurons_table,
                self.correlated_features_table <= other.correlated_features_table,
                self.correlated_b_features_table <= other.correlated_b_features_table,
            ]
        )

    @property
    def help_dict(self) -> dict[str, str]:
        return FEATURE_TABLES_CONFIG_HELP


GenericComponentConfig = Union[
    PromptConfig,
    SequencesConfig,
    ActsHistogramConfig,
    LogitsHistogramConfig,
    LogitsTableConfig,
    FeatureTablesConfig,
]


class Column:
    def __init__(
        self,
        *args: GenericComponentConfig,
        width: Optional[int] = None,
    ):
        self.components = list(args)
        self.width = width

    def __iter__(self) -> Iterator[Any]:
        return iter(self.components)

    def __getitem__(self, idx: int) -> Any:
        return self.components[idx]

    def __len__(self) -> int:
        return len(self.components)


@dataclass_json
@dataclass
class SaeVisLayoutConfig:
    """
    This object allows you to set all the ways the feature vis will be laid out.

    Args (specified by the user):
        columns:
            A list of `Column` objects, where each `Column` contains a list of component configs.
        height:
            The height of the vis (in pixels).

    Args (defined during __init__):
        seq_cfg:
            The `SequencesConfig` object, which contains all the parameters for the top activating sequences (and the
            quantile groups).
        act_hist_cfg:
            The `ActsHistogramConfig` object, which contains all the parameters for the activations histogram.
        logits_hist_cfg:
            The `LogitsHistogramConfig` object, which contains all the parameters for the logits histogram.
        logits_table_cfg:
            The `LogitsTableConfig` object, which contains all the parameters for the logits table.
        feature_tables_cfg:
            The `FeatureTablesConfig` object, which contains all the parameters for the feature tables.
        prompt_cfg:
            The `PromptConfig` object, which contains all the parameters for the prompt-centric vis.
    """

    columns: dict[int | tuple[int, int], Column] = field(default_factory=dict)
    height: int = 750

    seq_cfg: SequencesConfig | None = None
    act_hist_cfg: ActsHistogramConfig | None = None
    logits_hist_cfg: LogitsHistogramConfig | None = None
    logits_table_cfg: LogitsTableConfig | None = None
    feature_tables_cfg: FeatureTablesConfig | None = None
    prompt_cfg: PromptConfig | None = None

    def __init__(self, columns: list[Column], height: int = 750):
        """
        The __init__ method will allow you to extract things like `self.seq_cfg` from the object (even though they're
        initially stored in the `columns` attribute). It also verifies that there are no duplicate components (which is
        redundant, and could mess up the HTML).
        """
        # Define the columns (as dict) and the height
        self.columns = {idx: col for idx, col in enumerate(columns)}
        self.height = height

        # Get a list of all our components, and verify there's no duplicates
        all_components = [
            component for column in self.columns.values() for component in column
        ]
        all_component_names = [
            comp.__class__.__name__.rstrip("Config") for comp in all_components
        ]
        assert len(all_component_names) == len(
            set(all_component_names)
        ), "Duplicate components in layout config"
        self.components: dict[str, BaseComponentConfig] = {
            name: comp for name, comp in zip(all_component_names, all_components)
        }

        # Once we've verified this, store each config component as an attribute
        for comp, comp_name in zip(all_components, all_component_names):
            match comp_name:
                case "Prompt":
                    self.prompt_cfg = comp
                case "Sequences":
                    self.seq_cfg = comp
                case "ActsHistogram":
                    self.act_hist_cfg = comp
                case "LogitsHistogram":
                    self.logits_hist_cfg = comp
                case "LogitsTable":
                    self.logits_table_cfg = comp
                case "FeatureTables":
                    self.feature_tables_cfg = comp
                case _:
                    raise ValueError(f"Unknown component name {comp_name}")

    def data_is_contained_in(self, other: "SaeVisLayoutConfig") -> bool:
        """
        Returns True if `self` uses only data that would already exist in `other`. This is useful because our prompt-
        centric vis needs to only use data that was already computed as part of our initial data gathering. For example,
        if our SaeVisData object only contains the first 10 rows of the logits table, then we can't show the top 15 rows
        in the prompt centric view!
        """
        for comp_name, comp in self.components.items():
            # If the component in `self` is not present in `other`, return False
            if comp_name not in other.components:
                return False
            # If the component in `self` is present in `other`, but the `self` component is larger, then return False
            comp_other = other.components[comp_name]
            if not comp.data_is_contained_in(comp_other):
                return False

        return True

    def help(
        self,
        title: str = "SaeVisLayoutConfig",
        key: bool = True,
    ) -> Tree | None:
        """
        This prints out a tree showing the layout of the vis, by column (as well as the values of the arguments for each
        config object, plus their default values if they changed, and the descriptions of each arg).
        """

        # Create tree (with title and optionally the key explaining arguments)
        if key:
            title += "\n\n" + KEY_LAYOUT_VIS
        tree = Tree(title)

        n_columns = len(self.columns)

        # For each column, add a tree node
        for column_idx, vis_components in self.columns.items():
            n_components = len(vis_components)
            tree_column = tree.add(f"Column {column_idx}")

            # For each component in that column, add a tree node
            for component_idx, vis_component in enumerate(vis_components):
                n_params = len(asdict(vis_component))
                tree_component = tree_column.add(
                    f"{vis_component.__class__.__name__}".rstrip("Config")
                )

                # For each config parameter of that component
                for param_idx, (param, value) in enumerate(
                    asdict(vis_component).items()
                ):
                    # Get line break if we're at the final parameter of this component (unless it's the final component
                    # in the final column)
                    suffix = "\n" if (param_idx == n_params - 1) else ""
                    if (component_idx == n_components - 1) and (
                        column_idx == n_columns - 1
                    ):
                        suffix = ""

                    # Get argument description, and its default value
                    desc = vis_component.help_dict.get(param, "")
                    value_default = getattr(
                        vis_component.__class__, param, "no default"
                    )

                    # Add tree node (appearance is different if value is changed from default)
                    if value != value_default:
                        info = f"[b dark_orange]{param}: {value!r}[/] ({value_default!r}) \n[i]{desc}[/i]{suffix}"
                    else:
                        info = (
                            f"[b #00aa00]{param}: {value!r}[/] \n[i]{desc}[/i]{suffix}"
                        )
                    tree_component.add(info)

        rprint(tree)

    @classmethod
    def default_feature_centric_layout(cls) -> "SaeVisLayoutConfig":
        return cls(
            columns=[
                Column(FeatureTablesConfig()),
                Column(
                    ActsHistogramConfig(), LogitsTableConfig(), LogitsHistogramConfig()
                ),
                Column(SequencesConfig(stack_mode="stack-none")),
            ],
            height=750,
        )

    @classmethod
    def default_prompt_centric_layout(cls) -> "SaeVisLayoutConfig":
        return cls(
            columns=[
                Column(
                    PromptConfig(),
                    ActsHistogramConfig(),
                    LogitsTableConfig(n_rows=5),
                    SequencesConfig(top_acts_group_size=10, n_quantiles=0),
                    width=450,
                ),
            ],
            height=1000,
        )


KEY_LAYOUT_VIS = """Key: 
  the tree shows which components will be displayed in each column (from left to right)
  arguments are [b #00aa00]green[/]
  arguments changed from their default are [b dark_orange]orange[/], with default in brackets
  argument descriptions are in [i]italics[/i]
"""


SAE_CONFIG_DICT = dict(
    hook_point="The hook point to use for the SAE",
    features="The set of features which we'll be gathering data for. If an integer, we only get data for 1 feature",
    batch_size="The number of sequences we'll gather data for. If supplied then it can't be larger than `tokens[0]`, \
if not then we use all of `tokens`",
    minibatch_size_tokens="The minibatch size we'll use to split up the full batch during forward passes, to avoid \
OOMs.",
    minibatch_size_features="The feature minibatch size we'll use to split up our features, to avoid OOM errors",
    seed="Random seed, for reproducibility (e.g. sampling quantiles)",
    verbose="Whether to print out progress messages and other info during the data gathering process",
)


@dataclass_json
@dataclass
class SaeVisConfig:
    # Data
    hook_point: Optional[str] = None
    features: Optional[int | Iterable[int]] = None
    batch_size: Optional[int] = None
    minibatch_size_features: int = 256
    minibatch_size_tokens: int = 64

    # Vis
    feature_centric_layout: SaeVisLayoutConfig = field(
        default_factory=SaeVisLayoutConfig.default_feature_centric_layout
    )
    prompt_centric_layout: SaeVisLayoutConfig = field(
        default_factory=SaeVisLayoutConfig.default_prompt_centric_layout
    )

    # Misc
    seed: Optional[int] = 0
    verbose: bool = False

    def to_dict(self) -> dict:
        """Used for type hinting (the actual method comes from the `dataclass_json` decorator)."""
        ...

    def help(self, title: str = "SaeVisConfig"):
        """
        Performs the `help` method for both of the layout objects, as well as for the non-layout-based configs.
        """
        # Create table for all the non-layout-based params
        table = Table(
            "Param", "Value (default)", "Description", title=title, show_lines=True
        )

        # Populate table (middle row is formatted based on whether value has changed from default)
        for param, desc in SAE_CONFIG_DICT.items():
            value = getattr(self, param)
            value_default = getattr(self.__class__, param, "no default")
            if value != value_default:
                value_default_repr = (
                    "no default"
                    if value_default == "no default"
                    else repr(value_default)
                )
                value_str = f"[b dark_orange]{value!r}[/]\n({value_default_repr})"
            else:
                value_str = f"[b #00aa00]{value!r}[/]"
            table.add_row(param, value_str, f"[i]{desc}[/]")

        # Print table, and print the help trees for the layout objects
        rprint(table)
        self.feature_centric_layout.help(
            title="SaeVisLayoutConfig: feature-centric vis", key=False
        )
        self.prompt_centric_layout.help(
            title="SaeVisLayoutConfig: prompt-centric vis", key=False
        )<|MERGE_RESOLUTION|>--- conflicted
+++ resolved
@@ -81,22 +81,10 @@
 
     def data_is_contained_in(self, other) -> bool:
         assert isinstance(other, self.__class__)
-<<<<<<< HEAD
-        return all([
-            self.buffer[0] <= other.buffer[0] or self.buffer is None, # the buffer needs to be <=
-            self.buffer[1] <= other.buffer[1] or self.buffer is None,
-            int(self.compute_buffer) <= int(other.compute_buffer), # we can't compute the buffer if we didn't in `other`
-            self.n_quantiles in {0, other.n_quantiles}, # we actually need the quantiles identical (or one to be zero)
-            self.top_acts_group_size <= other.top_acts_group_size, # group size needs to be <=
-            self.quantile_group_size <= other.quantile_group_size, # each quantile group needs to be <=
-            self.top_logits_hoverdata <= other.top_logits_hoverdata, # hoverdata rows need to be <=
-        ])
-        
-=======
         return all(
             [
-                self.buffer[0] <= other.buffer[0],  # the buffer needs to be <=
-                self.buffer[1] <= other.buffer[1],
+                self.buffer[0] <= other.buffer[0] or self.buffer is None,  # the buffer needs to be <=
+                self.buffer[1] <= other.buffer[1] or self.buffer is None,
                 int(self.compute_buffer)
                 <= int(
                     other.compute_buffer
@@ -115,7 +103,6 @@
             ]
         )
 
->>>>>>> 14ba9b03
     def __post_init__(self):
         # Get list of group lengths, based on the config params
         self.group_sizes = [self.top_acts_group_size] + [
